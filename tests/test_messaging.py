--- conflicted
+++ resolved
@@ -31,10 +31,7 @@
 NON_DICT_ARGS = ['', list(), tuple(), True, False, 1, 0, {1: 'foo'}, {'foo': 1}]
 NON_OBJECT_ARGS = [list(), tuple(), dict(), 'foo', 0, 1, True, False]
 NON_LIST_ARGS = ['', tuple(), dict(), True, False, 1, 0, [1], ['foo', 1]]
-<<<<<<< HEAD
-=======
 NON_UINT_ARGS = ['1.23s', list(), tuple(), dict(), -1.23]
->>>>>>> ffebd3cd
 HTTP_ERROR_CODES = {
     400: exceptions.InvalidArgumentError,
     403: exceptions.PermissionDeniedError,
@@ -63,8 +60,6 @@
     assert exception.http_response is not None
     assert exception.http_response.status_code == status
 
-<<<<<<< HEAD
-=======
 
 class TestMessageStr:
 
@@ -93,7 +88,6 @@
         assert str(messaging.Message(topic='topic', data={
             'k1': 'v1', 'k2': 'v2'})) == '{"data": {"k1": "v1", "k2": "v2"}, "topic": "topic"}'
 
->>>>>>> ffebd3cd
 
 class TestMulticastMessage:
 
@@ -1579,12 +1573,7 @@
             'https://fcm.googleapis.com', {'name': 'message-id'})
         msg = messaging.Message(topic='foo')
         messaging.send(msg)
-<<<<<<< HEAD
-        assert len(self.recorder) == 1
-        assert self.recorder[0]._extra_kwargs['timeout'] == pytest.approx(4, 0.001)
-=======
         self._check_timeout(recorder, timeout)
->>>>>>> ffebd3cd
 
     @pytest.mark.parametrize('options, timeout', [
         ({'httpTimeout': 4}, 4),
@@ -1599,12 +1588,7 @@
         recorder = self._instrument_service(
             'https://iid.googleapis.com', {'results': [{}, {'error': 'error_reason'}]})
         messaging.subscribe_to_topic(['1'], 'a')
-<<<<<<< HEAD
-        assert len(self.recorder) == 1
-        assert self.recorder[0]._extra_kwargs['timeout'] == pytest.approx(4, 0.001)
-=======
         self._check_timeout(recorder, timeout)
->>>>>>> ffebd3cd
 
 
 class TestSend:
